--- conflicted
+++ resolved
@@ -16,17 +16,10 @@
 """
 
 import pytest
-<<<<<<< HEAD
 from math import factorial, prod
 from itertools import permutations
 from random import seed, shuffle
 from sympy.combinatorics import Permutation, SymmetricGroup
-=======
-from math import factorial
-from itertools import permutations
-from random import seed
-from sympy.combinatorics import Permutation
->>>>>>> 37221877
 from sympy.utilities.iterables import partitions
 import haarpy as ap
 
