# Copyright 2025 Polyquantique

# Licensed under the Apache License, Version 2.0 (the "License");
# you may not use this file except in compliance with the License.
# You may obtain a copy of the License at

#    http://www.apache.org/licenses/LICENSE-2.0

# Unless required by applicable law or agreed to in writing, software
# distributed under the License is distributed on an "AS IS" BASIS,
# WITHOUT WARRANTIES OR CONDITIONS OF ANY KIND, either express or implied.
# See the License for the specific language governing permissions and
# limitations under the License.
"""
Symplectic group Python interface
"""

from math import prod
from fractions import Fraction
from itertools import product
from functools import lru_cache
from sympy import Symbol, factorial, factor, fraction, simplify
from sympy.combinatorics import Permutation
from sympy.utilities.iterables import partitions
from haarpy import (
    get_conjugacy_class,
    murn_naka_rule,
<<<<<<< HEAD
    hyperoctahedral,
    irrep_dimension,
    hyperoctahedral_transversal,
=======
    HyperoctahedralGroup,
    irrep_dimension,
>>>>>>> 3c0a58c5
)


@lru_cache
def twisted_spherical_function(
    permutation: Permutation, partition: tuple[int]
) -> float:
    """Returns the twisted spherical function of the Gelfand pair (S_2k, H_k)
    as seen in Macdonald's "Symmetric Functions and Hall Polynomials" chapter VII

    Args:
        permutation (Permutation): A permutation of the symmetric group S_2k
        partition (tuple[int]): A partition of k

    Returns:
        (float): The twisted spherical function of the given permutation

    Raise:
        TypeError: If partition is not a tuple
        TypeError: If permutation argument is not a permutation.
        ValueError: If the degree of the permutation is not a factor of 2
        ValueError: If the degree of the partition and the permutation are incompatible
    """
    if not isinstance(partition, tuple):
        raise TypeError

    if not isinstance(permutation, Permutation):
        raise TypeError

    degree = permutation.size

    if degree % 2:
        raise ValueError("degree should be a factor of 2")
    if degree != 2 * sum(partition):
        raise ValueError("Incompatible partition and permutation")

    duplicate_partition = tuple(part for part in partition for _ in range(2))
    hyperocta = HyperoctahedralGroup(degree // 2)
    numerator = sum(
        murn_naka_rule(
            duplicate_partition, get_conjugacy_class(~zeta * permutation, degree)
        )
        * zeta.signature()
        for zeta in hyperocta.generate()
    )
    return Fraction(numerator, hyperocta.order())


@lru_cache
def weingarten_symplectic(
    permutation: Permutation, symplectic_dimension: Symbol
) -> Symbol:
    """Returns the symplectic Weingarten function

    Args:
        permutation (Permutation): A permutation of the symmetric group S_2k
        symplectic_dimension (int): The dimension of the symplectic group

    Returns:
        Symbol : The Weingarten function

    Raise:
        ValueError : If the degree 2k of the symmetric group S_2k is not a factor of 2
    """
    degree = permutation.size
    if degree % 2:
        raise ValueError("The degree of the symmetric group S_2k should be even")
    half_degree = degree // 2

    partition_tuple = tuple(
        sum((value * (key,) for key, value in part.items()), ())
        for part in partitions(half_degree)
    )
    duplicate_partition_tuple = tuple(
        tuple(part for part in partition for _ in range(2))
        for partition in partition_tuple
    )
    irrep_dimension_gen = (
        irrep_dimension(partition) for partition in duplicate_partition_tuple
    )
    twisted_spherical_gen = (
        twisted_spherical_function(permutation, partition)
        for partition in partition_tuple
    )
    coefficient_gen = (
        prod(
            2 * symplectic_dimension - 2 * i + j
            for i in range(len(partition))
            for j in range(partition[i])
        )
        for partition in partition_tuple
    )

    if isinstance(symplectic_dimension, int):
        weingarten = sum(
            Fraction(
                irrep_dim * zonal_spherical,
                coefficient,
            )
            for irrep_dim, zonal_spherical, coefficient in zip(
                irrep_dimension_gen, twisted_spherical_gen, coefficient_gen
            )
            if coefficient
        ) * Fraction(
            2**half_degree * factorial(half_degree),
            factorial(degree),
        )
    else:
        weingarten = (
            sum(
                irrep_dim * zonal_spherical / coefficient
                for irrep_dim, zonal_spherical, coefficient in zip(
                    irrep_dimension_gen, twisted_spherical_gen, coefficient_gen
                )
                if coefficient
            )
            * 2**half_degree
            * factorial(half_degree)
            / factorial(degree)
        )
        numerator, denominator = fraction(simplify(weingarten))
        weingarten = simplify(factor(numerator) / factor(denominator))

    return weingarten


@lru_cache
def haar_integral_symplectic(
    sequences: tuple[tuple[int]],
    symplectic_dimension: int,
) -> Fraction:
    """Returns integral over symplectic group polynomial sampled at random from the Haar measure

    Args:
        sequences (tuple[tuple[int]]): Indices of matrix elements
        symplectic_dimension (int): Dimension of the symplectic group

    Returns:
        Expr: Integral under the Haar measure

    Raise:
        ValueError: If sequences doesn't contain 2 tuples
        ValueError: If tuples i and j are of different length
        TypeError: If the symplectic_dimension is not int
        ValueError: If all sequence indices are not between 1 and dimension
    """
    if len(sequences) != 2:
        raise ValueError("Wrong tuple format")

    seq_i, seq_j = sequences
    degree = len(seq_i)

    if degree != len(seq_j):
        raise ValueError("Wrong tuple format")

    if not isinstance(symplectic_dimension, int):
        raise TypeError(
            "Unlike other compact groups, "
            "the symplectic group dimension must be an integer to compute the integral."
        )

    if not (
        all(1 <= i <= symplectic_dimension for i in seq_i)
        and all(1 <= j <= symplectic_dimension for j in seq_j)
    ):
        raise ValueError

    if degree % 2:
        return 0

    def twisted_delta(seq, permutation, n):
        return prod(
            (
                1
                if 1 <= i <= n and j == i + n
                else -1 if 1 <= j <= n and i == j + n else 0
            )
            for i, j in zip(permutation(seq)[::2], permutation(seq)[1::2])
        )

    permutation_i = (
        (twisted_delta(seq_i, permutation, symplectic_dimension), permutation)
        for permutation in hyperoctahedral_transversal(degree)
    )

    permutation_j = (
        (twisted_delta(seq_j, permutation, symplectic_dimension), permutation)
        for permutation in hyperoctahedral_transversal(degree)
    )

    return sum(
        perm_i[0]
        * perm_j[0]
        * weingarten_symplectic(perm_j[1] * ~perm_i[1], symplectic_dimension)
        for perm_i, perm_j in product(permutation_i, permutation_j)
        if perm_i[0] * perm_j[0]
    )<|MERGE_RESOLUTION|>--- conflicted
+++ resolved
@@ -25,14 +25,9 @@
 from haarpy import (
     get_conjugacy_class,
     murn_naka_rule,
-<<<<<<< HEAD
-    hyperoctahedral,
+    HyperoctahedralGroup,
     irrep_dimension,
     hyperoctahedral_transversal,
-=======
-    HyperoctahedralGroup,
-    irrep_dimension,
->>>>>>> 3c0a58c5
 )
 
 
